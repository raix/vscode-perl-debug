--- conflicted
+++ resolved
@@ -61,13 +61,8 @@
     "ts-jest": "^24.0.0",
     "tslint": "5.8.0",
     "typescript": "2.7.1",
-<<<<<<< HEAD
-    "vscode": "1.1.19",
-    "vscode-debugadapter-testsupport": "1.19.0"
-=======
     "vscode": "1.1.30",
     "vscode-debugadapter-testsupport": "1.24.0"
->>>>>>> fd1f8ed5
   },
   "scripts": {
     "prepublish": "tsc",
