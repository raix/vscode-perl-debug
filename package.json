{
  "name": "perl-debug",
  "displayName": "Perl Debug",
  "version": "0.2.4",
  "publisher": "mortenhenriksen",
  "description": "Perl debug adapter for VS Code.",
  "author": {
    "name": "Morten Henriksen",
    "email": "mh@gi2.dk"
  },
  "license": "MIT",
  "engines": {
    "vscode": ">=1.1.10",
    "node": ">=8.0.0"
  },
  "icon": "images/vscode-perl-debug.png",
  "categories": [
    "Debuggers"
  ],
  "private": true,
  "repository": {
    "type": "git",
    "url": "https://github.com/raix/vscode-perl-debug.git"
  },
  "bugs": {
    "url": "https://github.com/raix/vscode-perl-debug/issues"
  },
  "release": {
    "verifyConditions": [
      "semantic-release-vsce",
      "@semantic-release/github"
    ],
    "getLastRelease": "semantic-release-vsce",
    "publish": [
      {
        "path": "semantic-release-vsce",
        "packageVsix": "mortenhenriksen.perl-debug.vsix"
      },
      {
        "path": "@semantic-release/github",
        "assets": "mortenhenriksen.perl-debug.vsix"
      }
    ]
  },
  "dependencies": {
    "await-notify": "1.0.1",
    "vscode-debugadapter": "1.19.0",
    "vscode-debugprotocol": "1.19.0"
  },
  "devDependencies": {
<<<<<<< HEAD
    "concurrently": "^3.4.0",
    "@types/es6-promise": "0.0.33",
    "@types/mocha": "^2.2.32",
    "@types/node": "^8.0.53",
    "mocha": "^4.0.1",
    "semantic-release": "^10.0.0",
    "semantic-release-vsce": "^0.1.1",
    "typescript": "^2.2.2",
    "vscode": "^1.1.0",
    "vscode-debugadapter-testsupport": "^1.19.0",
    "tslint": "^5.1.0"
=======
    "@types/es6-promise": "0.0.32",
    "@types/jest": "^22.1.2",
    "@types/node": "7.0.43",
    "concurrently": "3.4.0",
    "jest": "^22.2.2",
    "semantic-release": "10.0.1",
    "semantic-release-vsce": "0.1.4",
    "ts-jest": "^22.0.3",
    "tslint": "5.8.0",
    "typescript": "2.7.1",
    "vscode": "1.1.10",
    "vscode-debugadapter-testsupport": "1.19.0"
>>>>>>> 9fe37c57
  },
  "scripts": {
    "prepublish": "tsc",
    "compile": "tsc",
    "tslint": "tslint ./src/**/*.ts",
    "watch": "tsc -w",
    "test": "jest",
    "test:w": "jest --watch",
    "postinstall": "node ./node_modules/vscode/bin/install",
    "test2": "cd src/tests && electron-mocha ./test.js",
    "publish:vsce": "./publish_vsce.sh",
    "semantic-release": "semantic-release"
  },
  "jest": {
    "transform": {
      "^.+\\.tsx?$": "ts-jest"
    },
    "testRegex": "/src/tests/.*.test.ts$",
    "moduleFileExtensions": [
      "ts",
      "tsx",
      "js",
      "jsx",
      "json",
      "node"
    ]
  },
  "main": "./out/extension",
  "activationEvents": [
    "onCommand:extension.perl-debug.provideInitialConfigurations"
  ],
  "contributes": {
    "breakpoints": [
      {
        "language": "perl"
      }
    ],
    "debuggers": [
      {
        "type": "perl",
        "label": "Perl Debug",
        "program": "./out/perlDebug.js",
        "runtime": "node",
        "languages": [
          "perl"
        ],
        "configurationAttributes": {
          "launch": {
            "required": [
              "root",
              "program"
            ],
            "properties": {
              "exec": {
                "type": "string",
                "description": "Perl executable.",
                "default": "perl"
              },
              "execArgs": {
                "type": "array",
                "description": "List of arguments passed on to the executable.",
                "default": []
              },
              "root": {
                "type": "string",
                "description": "Workspace root.",
                "default": "${workspaceFolder}/"
              },
              "program": {
                "type": "string",
                "description": "Absolute path to perl file.",
                "default": "${workspaceFolder}/${relativeFile}"
              },
              "stopOnEntry": {
                "type": "boolean",
                "description": "Automatically stop after launch.",
                "default": true
              },
              "inc": {
                "type": "array",
                "description": "List of include directories.",
                "default": []
              },
              "args": {
                "type": "array",
                "description": "List of program arguments.",
                "default": []
              },
              "env": {
                "type": "object",
                "description": "Environment variables when debugging",
                "default": {}
              },
              "trace": {
                "type": "boolean",
                "description": "Enable logging for the Debug Adapter Protocol",
                "default": false
              },
              "port": {
                "type": "number",
                "description": "Port to listen for remote debuggers.",
                "default": 5000
              }
            }
          }
        },
        "initialConfigurations": [
          {
            "type": "perl",
            "request": "launch",
            "name": "Perl-Debug local",
            "program": "${workspaceFolder}/${relativeFile}",
            "exec": "perl",
            "execArgs": [],
            "root": "${workspaceRoot}/",
            "inc": [],
            "args": [],
            "env": {},
            "stopOnEntry": true
          },
          {
            "type": "perl",
            "request": "launch",
            "name": "Perl-Debug remote",
            "program": "${workspaceFolder}/${relativeFile}",
            "root": "${workspaceRoot}/",
            "stopOnEntry": true,
            "port": 5000
          }
        ]
      }
    ]
  }
}<|MERGE_RESOLUTION|>--- conflicted
+++ resolved
@@ -48,22 +48,9 @@
     "vscode-debugprotocol": "1.19.0"
   },
   "devDependencies": {
-<<<<<<< HEAD
-    "concurrently": "^3.4.0",
     "@types/es6-promise": "0.0.33",
-    "@types/mocha": "^2.2.32",
-    "@types/node": "^8.0.53",
-    "mocha": "^4.0.1",
-    "semantic-release": "^10.0.0",
-    "semantic-release-vsce": "^0.1.1",
-    "typescript": "^2.2.2",
-    "vscode": "^1.1.0",
-    "vscode-debugadapter-testsupport": "^1.19.0",
-    "tslint": "^5.1.0"
-=======
-    "@types/es6-promise": "0.0.32",
     "@types/jest": "^22.1.2",
-    "@types/node": "7.0.43",
+    "@types/node": "8.0.53",
     "concurrently": "3.4.0",
     "jest": "^22.2.2",
     "semantic-release": "10.0.1",
@@ -73,7 +60,6 @@
     "typescript": "2.7.1",
     "vscode": "1.1.10",
     "vscode-debugadapter-testsupport": "1.19.0"
->>>>>>> 9fe37c57
   },
   "scripts": {
     "prepublish": "tsc",
