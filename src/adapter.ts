import {join, dirname, sep} from 'path';
import * as fs from 'fs';
import * as path from 'path';
import {spawn} from 'child_process';
import {StreamCatcher} from './streamCatcher';
import * as RX from './regExp';
import variableParser, { ParsedVariable, ParsedVariableScope } from './variableParser';
import { DebugSession, LaunchOptions } from './session';
import { LocalSession } from './localSession';
import { RemoteSession } from './remoteSession';
import { PerlDebugSession } from './perlDebug';

import {
	Event as VscodeEvent
} from 'vscode-debugadapter';

interface ResponseError {
	filename: string,
	ln: number,
	message: string,
	near: string,
	type: string,
}

interface Variable {
	name: string,
	type: string,
	value: any,
	variablesReference: number,
}

interface StackFrame {
	v: string,
	name: string,
	filename: string,
	caller: string,
	ln: number,
}

export interface RequestResponse {
	data?: string[],
	orgData: string[],
	ln: number,
	errors: ResponseError[],
	name: string,
	filename: string,
	exception: boolean,
	finished: boolean,
	command?:string,
	db?:string,
}

function findFilenameLine(str: string): string[] {
	// main::(test.pl:8):
	const fileMatch = str.match(RX.fileMatch);
	// at test.pl line 10
	const fileMatchException = str.match(RX.fileMatchException);

	return fileMatch || fileMatchException || [];
}

function variableType(key: string, val: string): string {
	if (/^['|"]/.test(val)) {
		return 'string';
	}
	if (/^([0-9\,\.]+)$/) {
		return 'integer';
	}

	return 'Unknown';
}

function variableValue(val: string): any {
	if (/^['|"]/.test(val)) {
		return val.replace(/^'/, '').replace(/'$/, '');
	}
	if (/^([0-9\,\.]+)$/) {
		return +val;
	}

	return val;
}

function absoluteFilename(root: string, filename: string): string {
	// if it's already absolute then return
	if (fs.existsSync(filename)) {
		return filename;
	}

	// otherwise assume it's a relative filename
	const fullPath = join(root, filename);
	if (fs.existsSync(fullPath)) {
		return fullPath;
	}

	// xxx: We might want to resolve module names later on
	// using this.resolveFilename, for now we just return the joined path
	return join(root, filename);
}

export class perlDebuggerConnection {
	public debug: boolean = false;
	public perlDebugger: DebugSession;
	public streamCatcher: StreamCatcher;
	public perlVersion: string;
	public padwalkerVersion: string;
	public commandRunning: string = '';
	public isRemote: boolean = false;

	private session: PerlDebugSession | null;

	private filename?: string;
	private rootPath?: string;
	private currentfile?: string;

	public onOutput: Function | null = null;
	public onError: Function | null = null;
	public onClose: Function | null = null;
	public onException: Function | null = null;
	public onTermination: Function | null = null;

	/**
	 * Pass in the initial script and optional additional arguments for
	 * running the script.
	 */
	constructor(session: PerlDebugSession) {
		this.session = session;
		this.streamCatcher = new StreamCatcher();
	}

	async initializeRequest() {
	}

	logOutput(data: string) {
		if (typeof this.onOutput === 'function') {
			try {
				this.onOutput(data);
			} catch (err) {
				throw new Error(`Error in "onOutput" handler: ${err.message}`);
			}
		}
	}

	logData(prefix: string, data: string[]) {
		data.forEach((val, i) => {
			this.logOutput(`${prefix}${val}`);
		});
	}

	logDebug(...args: any[]) {
		if (this.debug) {
			console.log(...args);
		}
	}

	parseResponse(data: string[]): RequestResponse {
		const res = {
			data: [],
			orgData: data,
			ln: 0,
			errors: [],
			name: '',
			filename: '',
			exception: false,
			finished: false,
			command: '',
			db: '',
		};

		res.orgData.forEach((line, i) => {
			if (i === 0) {
				// Command line
				res.command = line;
			} else if (i === res.orgData.length - 1) {
				// DB
				const dbX = RX.lastCommandLine.match(line);
				if (dbX) {
					res.db = dbX[1];
				}
			} else {
				// Contents
				line = line.replace(RX.colors, '');
				if (!RX.isGarbageLine(line)) {
					res.data.push(line);
				}

				// Grap the last filename and line number
				const [, filename, ln] = findFilenameLine(line);
				if (filename) {
					res.name = filename;
					res.filename = absoluteFilename(this.rootPath, filename);
					res.ln = +ln;
				}

				// Check contents for issues
				if (/^exception/.test(line)) {
					// xxx: investigate if this is already handled
				//	res.exception = true;
				}

				if (/^Debugged program terminated/.test(line)) {
					res.finished = true;
				}

				if (/Use 'q' to quit or 'R' to restart\./.test(line)) {
					res.finished = true;
				}

				if (/^Execution of (\S+) aborted due to compilation errors\.$/.test(line)) {
					res.exception = true;
				}

				if (RX.codeErrorSyntax.test(line)) {
					const parts = line.match(RX.codeErrorSyntax);
					if (parts) {
						const [, filename, ln, near] = parts;
						res.errors.push({
							name: filename,
							filename: absoluteFilename(this.rootPath, filename),
							ln: +ln,
							message: line,
							near: near,
							type: 'SYNTAX',
						});
					}
				}

				// Undefined subroutine &main::functionNotFound called at broken_code.pl line 10.
				if (RX.codeErrorRuntime.test(line)) {
					res.exception = true;
					const parts = line.match(RX.codeErrorRuntime);
					if (parts) {
						const [, near, filename, ln] = parts;
						res.errors.push({
							name: filename,
							filename: absoluteFilename(this.rootPath, filename),
							ln: +ln,
							message: line,
							near: near,
							type: 'RUNTIME',
						});
					}
				}

			}
		});

		if (res.exception || res.finished) {
			// Close the connection to perl debugger
			this.perlDebugger.kill();
		}

		if (res.exception) {
			if (typeof this.onException === 'function') {
				try {
					this.onException(res)
				} catch (err) {
					throw new Error(`Error in "onException" handler: ${err.message}`);
				}
			}
		} else if (res.finished) {
			if (typeof this.onTermination === 'function') {
				try {
					this.onTermination(res)
				} catch (err) {
					throw new Error(`Error in "onTermination" handler: ${err.message}`);
				}
			}
		}

		this.logDebug(res);

		if (res.exception) {
			throw res;
		}

		return res;
	}

	async launchRequest(filename: string, cwd: string, args: string[] = [], options:LaunchOptions = {}): Promise<RequestResponse> {

		this.rootPath = cwd;
		this.filename = filename;
		this.currentfile = filename;
		const sourceFile = filename;

		this.logDebug(`Platform: ${process.platform}`);

		Object.keys(options.env || {}).forEach(key => {
			this.logDebug(`env.${key}: "${options.env[key]}"`);
		});

		// Verify file and folder existence
		// xxx: We can improve the error handling

		// FIXME(bh): does it make sense to have a source file here when
		// we just create a server for a remote client to connect to? It
		// seems it should be possible to `F5` without specifying a file.

		if (!fs.existsSync(sourceFile)) {
			this.logOutput( `Error: File ${sourceFile} not found`);
		}

		if (cwd && !fs.existsSync(cwd)) {
			this.logOutput( `Error: Folder ${cwd} not found`);
		}

		this.logOutput(`Platform: ${process.platform}`);
<<<<<<< HEAD

		switch (options.console) {

			case "deprecatedDebugConsole": {
				this.logOutput(`Launch mode console:deprecatedDebugConsole is deprecated and buggy`);
				this.logOutput(`Launch "perl -d ${sourceFile}" in "${cwd}"`);
				this.perlDebugger = new LocalSession(filename, cwd, args, options);
				this.logOutput(this.perlDebugger.title());
				break;
			}

			case "integratedTerminal":
			case "externalTerminal": {

				if (!this.session.dcSupportsRunInTerminal) {
					// FIXME(bh): error handling.
					break;
				}

				this.logOutput(`Launching program in terminal and waiting`);

				// NOTE(bh): `localhost` is hardcoded here to ensure that for
				// local debug sessions, the port is not exposed externally.
				const bindHost = 'localhost';

				this.perlDebugger = new RemoteSession(0, bindHost);

				this.logOutput(this.perlDebugger.title());

				// The RemoteSession will listen on a random available port,
				// and since we need to connect to that port, we have to wait
				// for it to become available.
				await new Promise(
					resolve => this.perlDebugger.on("listening", res => resolve(res))
				);

				await new Promise((resolve, reject) => {
					this.session.runInTerminalRequest({
						kind: (
							options.console === "integratedTerminal"
								? "integrated"
								: "external"
						),
						cwd: cwd,
						args: [options.exec, "-d", filename].concat(args),
						env: {
							...options.env,

							// TODO(bh): maybe merge user-specified options together
							// with the RemotePort setting we need?
							PERLDB_OPTS:
								`RemotePort=${bindHost}:${this.perlDebugger.port}`,
						}
					}, 5000, response => {
						if (response.success) {
							resolve(response);
						} else {
							reject(response);
						}
					});
				});

				break;
			}

			case "remote": {
				this.logOutput(`Waiting for remote debugger to connect on port "${options.port}"`);
				this.perlDebugger = new RemoteSession(options.port);

				// FIXME(bh): this does not await the listening event since we
				// already know the port number beforehand, and probably we do
				// still wait (due to the streamCatcher perhaps?) for streams
				// to become usable, it still seems weird though to not await.

				break;
			}

			case "none": {

				const bindHost = 'localhost';

				this.perlDebugger = new RemoteSession(0, bindHost);

				this.logOutput(this.perlDebugger.title());

				await new Promise(
					resolve => this.perlDebugger.on("listening", res => resolve(res))
				);

				// FIXME(bh): where do we keep a reference to this? This mode
				// is intended primarily for the test suite.
				const trackMe = new LocalSession(filename, cwd, args, {
					...options,
					env: {
						...options.env,
						PERLDB_OPTS:
							`RemotePort=${bindHost}:${this.perlDebugger.port}`,
					}
				});

				break;
			}

			default: {
				// FIXME(bh): error handling?
				break;
			}

=======
		this.logOutput(`Launch "perl -d ${sourceFile}" in "${cwd}"`);


		// xxx: add failure handling
		if (!options.port) {
			// If no port is configured then run this locally in a fork
			this.perlDebugger = new LocalSession(filename, cwd, args, options);
			this.logOutput(this.perlDebugger.title());
			this.isRemote = false;
		} else {
			// If port is configured then use the remote session.
			this.logOutput(`Waiting for remote debugger to connect on port "${options.port}"`);
			this.perlDebugger = new RemoteSession(options.port);
			this.isRemote = true;
>>>>>>> fd1f8ed5
		}

		this.commandRunning = this.perlDebugger.title();

		this.perlDebugger.on('error', (err) => {
			this.logDebug('error:', err);
			this.logOutput( `Error`);
			this.logOutput( err );
			this.logOutput( `DUMP: ${this.perlDebugger.dump()}` );
		});

		this.streamCatcher.launch(this.perlDebugger.stdin, this.perlDebugger.stderr);

		// this.streamCatcher.debug = this.debug;

		// Handle program output
		this.perlDebugger.stdout.on('data', (buffer) => {
			const data = buffer.toString().split('\n');
			this.logData('', data); // xxx: Program output, better formatting/colors?
		});

		this.perlDebugger.on('close', (code) => {
			this.commandRunning = '';
			if (this.streamCatcher.ready) {
				this.logOutput(`Debugger connection closed`);
			} else {
				this.logOutput(`Could not connect to debugger, connection closed`);
			}
			if (typeof this.onClose === 'function') {
				try {
					this.onClose(code);
				} catch (err) {
					throw new Error(`Error in "onClose" handler: ${err.message}`);
				}
			}
		});

		// Depend on the data dumper for the watcher
		// await this.streamCatcher.request('use Data::Dumper');
		await this.streamCatcher.request('$DB::single = 1;');

		// xxx: Prevent buffering issues ref: https://github.com/raix/vscode-perl-debug/issues/15#issuecomment-331435911
		await this.streamCatcher.request('$| = 1;');

		// if (options.port) {
			// xxx: This will mix stderr and stdout into one dbout
			// await this.streamCatcher.request('select($DB::OUT);');
		// }

		// Listen for a ready signal
		const data = await this.streamCatcher.isReady()
		this.logData('', data.slice(0, data.length-2));

		try {
			// Get the version just after
			this.perlVersion = await this.getPerlVersion();
		} catch(ignore) {
			// xxx: We have to ignore this error because it would intercept the true
			// error on windows
		}

		try {
			this.padwalkerVersion = await this.getPadwalkerVersion();
		} catch(ignore) {
			// xxx: Ignore errors - it should not break anything, this is used to
			// inform the user of a missing dependency install of PadWalker
		}

		return this.parseResponse(data);
	}

	async request(command: string): Promise<RequestResponse> {
		await this.streamCatcher.isReady();
		return this.parseResponse(await this.streamCatcher.request(command));
	}

	async relativePath(filename: string) {
		await this.streamCatcher.isReady();
		return path.relative(this.rootPath, filename || '');
	}

	async setFileContext(filename: string = this.filename) {
		// xxx: Apparently perl DB wants unix path separators on windows so
		// we enforce the unix separator
		const cleanFilename = filename.replace(/\\/g, '/');
		// await this.request(`print STDERR "${cleanFilename}"`);
		const res = await this.request(`f ${cleanFilename}`);
		if (res.data.length) {
			// if (/Already in/.test)
			if (/^No file matching/.test(res.data[0])) {
				throw new Error(res.data[0]);
			}
		}
		this.currentfile = cleanFilename;
		return res;
	}

	async setBreakPoint(ln: number, filename?: string): Promise<RequestResponse> {
		// xxx: We call `b ${filename}:${ln}` but this will not complain
		// about files not found - this might be ok for now
		// await this.setFileContext(filename);
		// const command = filename ? `b ${filename}:${ln}` : `b ${ln}`;
		// const res = await this.request(`b ${ln}`);

		return Promise.all([this.setFileContext(filename), this.request(`b ${ln}`)])
			.then(result => {
				const res = <RequestResponse>result.pop();
				this.logDebug(res);
				if (res.data.length) {
					if (/not breakable\.$/.test(res.data[0])) {
						throw new Error(res.data[0] + ' ' + filename + ':' + ln);
					}
					if (/not found\.$/.test(res.data[0])) {
						throw new Error(res.data[0] + ' ' + filename + ':' + ln);
					}
				}
				return res;
			});
	}

	async getBreakPoints() {
		const res = await this.request(`L b`);
		const breakpoints = {};
		this.logDebug(res);
		let currentFile = 'unknown';
		res.data.forEach(line => {
			if (RX.breakPoint.condition.test(line)) {
				// Not relevant
			} else if (RX.breakPoint.ln.test(line)) {
				const lnX = line.match(RX.breakPoint.ln);
				if (breakpoints[currentFile] && lnX) {
					const ln = +lnX[1];
					if (lnX[1] === `${ln}`) {
						breakpoints[currentFile].push(ln);
					}
				}
			} else if (RX.breakPoint.filename.test(line)) {
				currentFile = line.replace(/:$/, '');
				this.logDebug('GOT FILENAME:', currentFile);
				if (typeof breakpoints[currentFile] === 'undefined') {
					breakpoints[currentFile] = [];
				}
			} else {
				// Dunno
			}
		});

		this.logDebug('BREAKPOINTS:', breakpoints);
		return breakpoints;
	}

	clearBreakPoint(ln: number, filename?: string): Promise<RequestResponse> {
		// xxx: We call `B ${filename}:${ln}` but this will not complain
		// about files not found - not sure if it's a bug or not but
		// the perl debugger will change the main filename to filenames
		// not found - a bit odd
		// await this.setFileContext(filename);
		// const command = filename ? `B ${filename}:${ln}` : `B ${ln}`;
		return Promise.all([this.setFileContext(filename), this.request(`B ${ln}`)])
			.then(results => <RequestResponse>results.pop());
	}

	async clearAllBreakPoints() {
		return await this.request('B *');
	}

	async continue() {
		return await this.request('c');
	}
// Next:
	async next() {
		return await this.request('n');
	}

	async restart() {
		// xxx: We might need to respawn on windows
		return await this.request('R');
	}

	async getVariableReference(name: string): Promise<string> {
		const res = await this.request(`p \\${name}`);
		return res.data[0];
	}

	async getExpressionValue(expression: string): Promise<string> {
		const res = await this.request(`p ${expression}`);
		return res.data.pop();
	}

	private fixLevel(level: number) {
		// xxx: There seem to be an issue in perl debug or PadWalker in/outside these versions on linux
		// The issue is due to differences between perl5db.pl versions, we should use that as a reference instead of
		// using perl/os
		const isBrokenPerl = (this.perlVersion >= '5.022000' || this.perlVersion < '5.018000');
		const isBrokenLinux = process.platform === 'linux' && isBrokenPerl;
		const isBrokenWindows = /^win/.test(process.platform) && isBrokenPerl;
		const fix = isBrokenLinux || isBrokenWindows;
		return fix ? level - 1 : level;
	}

	/**
	 * Prints out a nice indent formatted list of variables with
	 * array references resolved.
	 */
	async requestVariableOutput(level: number) {
		const variables: Variable[] = [];
		const res = await this.request(`y ${this.fixLevel(level)}`);
		const result = [];

		if (/^Not nested deeply enough/.test(res.data[0])) {
			return [];
		}

		if (RX.codeErrorMissingModule.test(res.data[0])) {
			throw new Error(res.data[0]);
		}

		// Resolve all Array references
		for (let i = 0; i < res.data.length; i++) {
			const line = res.data[i];
			if (/\($/.test(line)) {
				const name = line.split(' = ')[0];
				const reference = await this.getVariableReference(name);
				result.push(`${name} = ${reference}`);
			} else if (line !== ')') {
				result.push(line);
			}
		}

		return result;
	}

	async getVariableList(level: number, scopeName?: string): Promise<ParsedVariableScope> {
		const variableOutput = await this.requestVariableOutput(level);
		//console.log('RESOLVED:');
		//console.log(variableOutput);
		return variableParser(variableOutput, scopeName);
	}

	async variableList(scopes): Promise<ParsedVariableScope> {
		// If padwalker not found then tell the user via the variable inspection
		// instead of being empty.
		if (!this.padwalkerVersion) {
			return {
				local_0: [{
					name: 'PadWalker',
					value: 'Not installed',
					type: 'string',
					variablesReference: '0',
				}],
			};
		}

		const keys = Object.keys(scopes);
		let result: ParsedVariableScope = {};

		for (let i = 0; i < keys.length; i++) {
			const name = keys[i];
			const level = scopes[name];
			Object.assign(result, await this.getVariableList(level, name));
		}
		return result;
	}

	async getStackTrace(): Promise<StackFrame[]> {
		const res = await this.request('T');
		const result: StackFrame[] = [];

		res.data.forEach((line, i) => {
			// > @ = DB::DB called from file 'lib/Module2.pm' line 5
			// > . = Module2::test2() called from file 'test.pl' line 12
			const m = line.match(/^(\S+) = (\S+) called from file \'(\S+)\' line ([0-9]+)$/);

			if (m !== null) {
				const [, v, caller, name, ln] = m;
				const filename = absoluteFilename(this.rootPath, name);
				result.push({
					v,
					name,
					filename,
					caller,
					ln: +ln,
				});
			}

		});

		return result;
	}

	async getLoadedFiles(): Promise<string[]> {

		const loadedFiles = await this.getExpressionValue(
			'join "\t", grep { /^_</ } keys %main::'
		);

		return loadedFiles
			.split(/\t/)
			.filter(x => !/^_<\(eval \d+\)/.test(x))
			.map(x => x.replace(/^_</, ''));

	}

	async getSourceCode(perlPath: string): Promise<string> {

		// NOTE: `perlPath` must be a path known to Perl, there is
		// no path translation at this point.

		const escapedPath = perlPath.replace(
			/([\\'])/g,
			'\\$1'
		);

		return decodeURIComponent(
			// Perl stores file source code in `@{main::_<example.pl}`
			// arrays. This retrieves the code in %xx-escaped form to
			// ensure we only get a single line of output. This could
			// perhaps be done generically for all expressions.
			await this.getExpressionValue(
				`sub { local $_ = join("", @{"main::_<@_"});\
				s/([^a-zA-Z0-9\\x{80}-\\x{10FFFF}])/\
				sprintf '%%%02x', ord "\$1"/ge; \$_ }->('${escapedPath}')`
			)
		);

	}

	async watchExpression(expression) {
		// Brute force this a bit...
		return Promise.all([
			this.request(`W ${expression}`),
			this.request(`w ${expression}`),
		])
		.then(res => res.pop());
	}

	async clearAllWatchers() {
		return this.request('W *');
	}

	async getPerlVersion(): Promise<string> {
		const res = await this.request('p $]');
		return res.data[0];
	}

	async getPadwalkerVersion(): Promise<string> {
		const res = await this.request('print $DB::OUT eval { require PadWalker; PadWalker->VERSION() }');
		const version = res.data[0];
		if (/^[0-9]+\.?([0-9]?)+$/.test(version)) {
			return version;
		}
	}

	async resolveFilename(filename): Promise<string> {
		const res = await this.request(`p $INC{"${filename}"};`);
		const [ result = '' ] = res.data;
		return result;
	}

	async destroy() {
		if (this.perlDebugger) {
			this.streamCatcher.destroy();
			this.perlDebugger.kill();
			this.perlDebugger = null;
		}
	}
}<|MERGE_RESOLUTION|>--- conflicted
+++ resolved
@@ -306,7 +306,6 @@
 		}
 
 		this.logOutput(`Platform: ${process.platform}`);
-<<<<<<< HEAD
 
 		switch (options.console) {
 
@@ -315,6 +314,7 @@
 				this.logOutput(`Launch "perl -d ${sourceFile}" in "${cwd}"`);
 				this.perlDebugger = new LocalSession(filename, cwd, args, options);
 				this.logOutput(this.perlDebugger.title());
+				this.isRemote = false;
 				break;
 			}
 
@@ -325,7 +325,8 @@
 					// FIXME(bh): error handling.
 					break;
 				}
-
+				
+				this.isRemote = false;
 				this.logOutput(`Launching program in terminal and waiting`);
 
 				// NOTE(bh): `localhost` is hardcoded here to ensure that for
@@ -375,6 +376,7 @@
 			case "remote": {
 				this.logOutput(`Waiting for remote debugger to connect on port "${options.port}"`);
 				this.perlDebugger = new RemoteSession(options.port);
+				this.isRemote = true;
 
 				// FIXME(bh): this does not await the listening event since we
 				// already know the port number beforehand, and probably we do
@@ -388,6 +390,7 @@
 
 				const bindHost = 'localhost';
 
+				this.isRemote = false;
 				this.perlDebugger = new RemoteSession(0, bindHost);
 
 				this.logOutput(this.perlDebugger.title());
@@ -415,22 +418,6 @@
 				break;
 			}
 
-=======
-		this.logOutput(`Launch "perl -d ${sourceFile}" in "${cwd}"`);
-
-
-		// xxx: add failure handling
-		if (!options.port) {
-			// If no port is configured then run this locally in a fork
-			this.perlDebugger = new LocalSession(filename, cwd, args, options);
-			this.logOutput(this.perlDebugger.title());
-			this.isRemote = false;
-		} else {
-			// If port is configured then use the remote session.
-			this.logOutput(`Waiting for remote debugger to connect on port "${options.port}"`);
-			this.perlDebugger = new RemoteSession(options.port);
-			this.isRemote = true;
->>>>>>> fd1f8ed5
 		}
 
 		this.commandRunning = this.perlDebugger.title();
