# VS Code Perl Debug

A minimalistic debugger for perl in vs code.

![Perl Debug](images/vscode-perl-debugger.gif)

### Features
* Breakpoints *(continue, step over, step in, step out)*
* Stacktrace
* Variable inspection *(support for objects, arrays, strings, numbers and boolean)*
* Variable watching *(for now we don't create actual watch breakpoints - figuring out how to maintain t)*
* Setting new values of variables *(works inside of arrays and objects too)*
* Debug console for writing expressions *(write perl expressions in the debug console)*
* Variable values on hover in code

Notes:
* Watching variables doesn't create actual expression watchers yet - need more api for actually maintaining the list of expressions to watch. I might be able to do a workaround for now.
* Variable values on hover doesn't work all the time due to the lack of info, eg. `$obj->{ownObj}->{ownFoo}` hovering over `$obj` will work fine - but the children are not parsed correctly - to solve this we might need to parse the line of code.
* Function breakpoints not working / added - need to figure out if possible

#### v0.1.0 2016-11-27

* Step in
* Step out
* Set variable from inspector
* Watch variables and expressions
* Initial hover added
* Failed to implement function breakpoints *(disabled for now)*

#### v0.0.3 2016-11-20

* Initial version
* Breakpoints working
* Stacktrace
* Variable inspection
* Continue
* Step

### Credits

Credits goes to Microsoft for making an awesome editor and a nice getting started mock debugger: [https://github.com/Microsoft/vscode-mock-debug.git](https://github.com/Microsoft/vscode-mock-debug.git)

### Disclaimer

I'm in no way a perl expert - if you find bugs in the vs / perl debugger integration or want to contribute with code please don't hesitate.

It's not yet full featured,

Todo:
<<<<<<< HEAD
=======
* watch
* hover values
* step in / out
* reverse continue
* step back
>>>>>>> 00f7844a
* settings
* battle test
* autocomplete?
* syntax check?

Kind regards

Morten<|MERGE_RESOLUTION|>--- conflicted
+++ resolved
@@ -47,14 +47,11 @@
 It's not yet full featured,
 
 Todo:
-<<<<<<< HEAD
-=======
 * watch
 * hover values
 * step in / out
 * reverse continue
 * step back
->>>>>>> 00f7844a
 * settings
 * battle test
 * autocomplete?
